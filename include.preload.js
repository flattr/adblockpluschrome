--- conflicted
+++ resolved
@@ -225,11 +225,7 @@
       if (collapse)
       {
         if (selector)
-<<<<<<< HEAD
-          contentFiltering.addSelectors([selector], null, "collapsing", true);
-=======
           contentFiltering.addSelectors([selector], "collapsing", true);
->>>>>>> 13a6bc6e
         else
           hideElement(element);
       }
