#!/usr/bin/env python
# coding: utf-8

import os
import sys
import subprocess

BASE_DIR = os.path.dirname(os.path.abspath(__file__))
DEPENDENCY_SCRIPT = os.path.join(BASE_DIR, "ensure_dependencies.py")

try:
    subprocess.check_call([sys.executable, DEPENDENCY_SCRIPT, BASE_DIR])
except subprocess.CalledProcessError as e:
    print >>sys.stderr, e
    print >>sys.stderr, "Failed to ensure dependencies being up-to-date!"

import buildtools.build
<<<<<<< HEAD

args = sys.argv[:]
if '-t' in args:
    index_opt = args.index('-t')
    index_val = index_opt + 1
    if index_val < len(args):
        args.insert(1, args.pop(index_opt))
        args.insert(2, args.pop(index_val))
buildtools.build.processArgs(BASE_DIR, args)
=======
buildtools.build.process_args(BASE_DIR)
>>>>>>> ebbc827c
<|MERGE_RESOLUTION|>--- conflicted
+++ resolved
@@ -15,16 +15,4 @@
     print >>sys.stderr, "Failed to ensure dependencies being up-to-date!"
 
 import buildtools.build
-<<<<<<< HEAD
-
-args = sys.argv[:]
-if '-t' in args:
-    index_opt = args.index('-t')
-    index_val = index_opt + 1
-    if index_val < len(args):
-        args.insert(1, args.pop(index_opt))
-        args.insert(2, args.pop(index_val))
-buildtools.build.processArgs(BASE_DIR, args)
-=======
-buildtools.build.process_args(BASE_DIR)
->>>>>>> ebbc827c
+buildtools.build.process_args(BASE_DIR)