--- conflicted
+++ resolved
@@ -274,14 +274,8 @@
 // We should have ABP rules ready for when the
 // popup asks for them.
 function clickHide_mouseClick(e) {
-<<<<<<< HEAD
-    if(!currentElement || !clickHide_activated)
-        return;
-
-=======
     if(!currentElement || !clickHide_activated) return;
         
->>>>>>> 8814095c
     var elt = currentElement;
     var url = null;
     if(currentElement.className && currentElement.className == "__adthwart__overlay") {
