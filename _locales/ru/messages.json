--- conflicted
+++ resolved
@@ -58,16 +58,11 @@
     },
 
     "add_a_filter_list": {
-<<<<<<< HEAD
-        "message": "Подписка на <a href='http://adblockplus.org/en/subscriptions'>список фильтров</a> Firefox AdBlock Plus:"
-        },
-=======
-        "message": "Подписка на Firefox AdBlock Plus <a href='$url$'>список фильтров</a>:",
+        "message": "Подписка на <a href='$url$'>список фильтров</a> Firefox AdBlock Plus:",
         "placeholders": {
 	        "url": { "content" : "$1" }
 	    }
     },
->>>>>>> 1363f79a
 
     "filter_must_follow_syntax": {
             "message": "Ваш фильтр должен соответствовать <a href='http://adblockplus.org/en/filters'>синтаксису AdBlock Plus</a>. Фильтры некоторых типов, например, с подзапросом объекта, не поддерживаются."
