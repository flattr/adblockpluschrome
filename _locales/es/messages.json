{
	"description": {
		"message": "Bloquea anuncios publicitarios usando el motor de filtros de Firefox AdBlock Plus. ¡Dales un beso de despedida a los anuncios y navega con tranquilidad!"
	},
	"month_names": {
		"message": "[\"Ene\", \"Feb\", \"Mar\", \"Abr\", \"May\", \"Jun\", \"Jul\", \"Ago\", \"Sep\", \"Oct\", \"Nov\", \"Dic\"]",
		"description": "Month short names."
	},
	"date_format": {	
		"message": "de $month$ $day$ de $year$",
		"description": "Date format, including month, day and year.",
		"placeholders": {
		    "day": { "content" : "$1" },
	        "month": { "content" : "$2" },
		    "year": { "content" : "$3" }
		}
	},
	
	"options": {
		"message": "Opciones de AdThwart"
	},
	"filter_lists": {
		"message": "Lista de filtros",
		"description": "This is a tab heading."
	},
	"last_updated_at": {
		"message": "Última actualización a las $time$ $date$",
		"description": "Last updated at time on date.",
		"placeholders": {
		    "time": { "content" : "$1" },
		    "date": { "content" : "$2" }
		}
	},
    "not_a_filter_list": {
        "message": "No es una lista de filtros",
        "description": "In options.html, error displayed when filter list fetcher receives something not a filter list"
    },
    "not_found_on_server": {
        "message": "No se ha encontrado en el servidor",
        "description": "In options.html, error displayed when filter list fetcher can't find filter list on server"
    },	
	"filter_list_desc": {
		"message": "$title$ por $author$",
		"description": "e.g. FooList by Mr. Foo",
		"placeholders": {
		    "title": { "content" : "$1" },
		    "author": { "content" : "$2" }
		}
	},
	"today": {
	    "message": "de hoy",
	    "description": "Word for 'today', as in 'Last updated today'"
	},
	"add_your_own_filters": {
		"message": "Añade tus propios filtros"
	},
	"whitelisted_domains": {
		"message": "Dominios autorizados",
		"description": "This is a tab heading."
	},
	"general": {
		"message": "General",
		"description": "This is a tab heading."
	},
	"add": {
		"message": "Añadir",
		"description": "This is the label for the 'Add' buttons."
	},
	"add_domain_button": {
		"message": "Añadir dominio"
	},
	"add_filter_button": {
		"message": "Añadir filtro"
	},
	"add_url_button": {
		"message": "Añadir URL"
	},
	"delete": {
        "message": "eliminar",
        "description": "Word for 'delete'."
    },
	"remove_button": {
		"message": "Eliminar",
		"description": "This is the label for the 'Remove selected' buttons."
	},
	"edit_filters_raw": {
		"message": "Modificar los filtros como texto"
	},
	"apply_changes": {
		"message": "Aplicar cambios"
	},
	"enable_only_the": {
		"message": "Activa únicamente las listas que necesitas. Activar demasiadas listas puede hacer que Chrome deje de responder." 
	},
	"out_of_date_lists": {
		"message": "Las listas obsoletas se actualizarán periódicamente."
	},
	"update_now": {
		"message": "Actualizar ahora"
	},
	"add_a_filter_list": {
		"message": "Suscríbete a <a href='$url$'>una lista de filtros</a> en formato Firefox AdBlock Plus:",
		"placeholders": {
	        "url": { "content" : "$1" }
	    }
	},
	"filter_must_follow_syntax": {
		"message": "Tu filtro debe seguir la <a href='$url$'>sintaxis para filtros de AdBlock Plus</a>. Algunos tipos de filtros, como object-subrequest, no están soportados.",
	    "placeholders": {
	        "url": { "content" : "$1" }
	    }
	},
	"disabled_for_these_domains": {
		"message": "AdThwart está desactivado para los dominios mostrados a continuación. Puedes añadir un dominio usando el ícono de AdThwart en la barra de direcciones o escribiendo el dominio (no la URL) en el cuadro de texto y dando clic en el botón \"Añadir dominio\"."
	},
	"found_a_bug": {
		"message": "¿Encontraste un bug en AdThwart o tienes una mejor traducción? Por favor <a href='$url$'>repórtalo aquí</a>.",
	    "placeholders": {
	        "url": { "content" : "$1" }
	    }
	},
	"show_icon": {
		"message": "Mostrar ícono en la barra de direcciones"
	},
	"show_block_element_menu": {
<<<<<<< HEAD
        "message": "Mostrar \"Bloquear elemento\" al hacer clic derecho en un elemento del menú"
=======
        "message": "Mostrar la opción 'Bloquear Elemento' en el menú contextual"
>>>>>>> c4a18adf
    },
	"disable_inline": {
		"message": "Desactivar la publicidad en las líneas de texto"
    },
	"block_youtube": {
		"message": "Desactivar anuncios dentro de los vídeos de YouTube (no funciona junto con la extensión FlashBlock)"
	},
	"enabled_for_site": {
		"message": "Activado para este sitio",
		"description": "Popup balloon checkbox label"
	},
	"easy_create_filter": {
		"message": "Crear un filtro fácilmente",
		"description": "Button label in popup balloon"
	},
	"cancel": {
		"message": "Cancelar",
		"description": "Cancel button label"
	},
	"clickhide_instructions": {
		"message": "Después de cerrar este menú desplegable, da clic (o clic derecho) en un elemento de la página."
	},
	"add_filters_msg": {
		"message": "¿Añadir filtro(s)?"
	},
	"new_filters_added": {
		"message": "Nuevos filtros añadidos; revisa las <a id='options_url' target='_blank'>Opciones</a> para administrarlos."
	},
	"block_element": {
<<<<<<< HEAD
        "message": "Bloquear elemento",
        "description": "Label for 'Block Element' context menu item"
    },
    
=======
        "message": "Bloquear Elemento",
        "description": "Label for 'Block Element' context menu item"
    },
>>>>>>> c4a18adf
	"hovercraft": {
		"message": "Mi aerodeslizador está lleno de anguilas.",
		"description": "This is a sample translatable string. It happens to have comedic value."
	}
}<|MERGE_RESOLUTION|>--- conflicted
+++ resolved
@@ -123,11 +123,7 @@
 		"message": "Mostrar ícono en la barra de direcciones"
 	},
 	"show_block_element_menu": {
-<<<<<<< HEAD
-        "message": "Mostrar \"Bloquear elemento\" al hacer clic derecho en un elemento del menú"
-=======
         "message": "Mostrar la opción 'Bloquear Elemento' en el menú contextual"
->>>>>>> c4a18adf
     },
 	"disable_inline": {
 		"message": "Desactivar la publicidad en las líneas de texto"
@@ -157,16 +153,10 @@
 		"message": "Nuevos filtros añadidos; revisa las <a id='options_url' target='_blank'>Opciones</a> para administrarlos."
 	},
 	"block_element": {
-<<<<<<< HEAD
-        "message": "Bloquear elemento",
+        "message": "Bloquear Elemento",
         "description": "Label for 'Block Element' context menu item"
     },
     
-=======
-        "message": "Bloquear Elemento",
-        "description": "Label for 'Block Element' context menu item"
-    },
->>>>>>> c4a18adf
 	"hovercraft": {
 		"message": "Mi aerodeslizador está lleno de anguilas.",
 		"description": "This is a sample translatable string. It happens to have comedic value."
