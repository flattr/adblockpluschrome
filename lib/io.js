/*
 * This file is part of Adblock Plus <https://adblockplus.org/>,
 * Copyright (C) 2006-present eyeo GmbH
 *
 * Adblock Plus is free software: you can redistribute it and/or modify
 * it under the terms of the GNU General Public License version 3 as
 * published by the Free Software Foundation.
 *
 * Adblock Plus is distributed in the hope that it will be useful,
 * but WITHOUT ANY WARRANTY; without even the implied warranty of
 * MERCHANTABILITY or FITNESS FOR A PARTICULAR PURPOSE.  See the
 * GNU General Public License for more details.
 *
 * You should have received a copy of the GNU General Public License
 * along with Adblock Plus.  If not, see <http://www.gnu.org/licenses/>.
 */

"use strict";

const keyPrefix = "file:";

function fileToKey(fileName)
{
  return keyPrefix + fileName;
}

function loadFile(fileName)
{
  return new Promise((resolve, reject) =>
  {
    localforage.getItem(fileToKey(fileName), (err, value) =>
    {
      if (err || value == null)
        reject({type: "NoSuchFile"});
      else
        resolve(value);
    });
  });
}

function saveFile(fileName, data)
{
  let key = fileToKey(fileName);
  return localforage.setItem(key, {
    content: Array.from(data),
    lastModified: Date.now()
  });
}

function removeFile(fileName)
{
  return new Promise((resolve, reject) =>
  {
    ext.storage.remove(fileToKey(fileName), () =>
    {
      if (browser.runtime.lastError)
        reject(browser.runtime.lastError.message);
      else
        resolve();
    });
  });
}

exports.IO =
{
  /**
   * Reads text lines from a file.
   * @param {string} fileName
   *    Name of the file to be read
   * @param {TextSink} listener
   *    Function that will be called for each line in the file
   * @return {Promise}
   *    Promise to be resolved or rejected once the operation is completed
   */
  readFromFile(fileName, listener)
  {
    return loadFile(fileName).then(entry =>
    {
      for (let line of entry.content)
        listener(line);
    });
  },

  /**
   * Writes text lines to a file.
   * @param {string} fileName
   *    Name of the file to be written
   * @param {Iterable.<string>} data
   *    An array-like or iterable object containing the lines (without line
   *    endings)
   * @return {Promise}
   *    Promise to be resolved or rejected once the operation is completed
   */
  writeToFile(fileName, data)
  {
    return saveFile(fileName, data);
  },

  /**
   * Copies a file.
   * @param {string} fromFile
   *    Name of the file to be copied
   * @param {string} toFile
   *    Name of the file to be written, will be overwritten if exists
   * @return {Promise}
   *    Promise to be resolved or rejected once the operation is completed
   */
  copyFile(fromFile, toFile)
  {
    return loadFile(fromFile).then(entry => saveFile(toFile, entry.content));
  },

  /**
   * Renames a file.
   * @param {string} fromFile
   *    Name of the file to be renamed
   * @param {string} newName
   *    New file name, will be overwritten if exists
   * @return {Promise}
   *    Promise to be resolved or rejected once the operation is completed
   */
  renameFile(fromFile, newName)
  {
    return loadFile(fromFile).then(entry =>
    {
<<<<<<< HEAD
      return saveFile(fileToKey(newName), entry);
=======
      return new Promise((resolve, reject) =>
      {
        ext.storage.set(fileToKey(newName), entry, () =>
        {
          if (browser.runtime.lastError)
            reject(browser.runtime.lastError.message);
          else
            resolve();
        });
      });
>>>>>>> 93ae8006
    }).then(() => removeFile(fromFile));
  },

  /**
   * Removes a file.
   * @param {string} fileName
   *    Name of the file to be removed
   * @return {Promise}
   *    Promise to be resolved or rejected once the operation is completed
   */
  removeFile(fileName)
  {
    return removeFile(fileName);
  },

  /**
   * Retrieves file metadata.
   * @param {string} fileName
   *    Name of the file to be looked up
   * @return {Promise.<StatData>}
   *    Promise to be resolved with file metadata once the operation is
   *    completed
   */
  statFile(fileName)
  {
    return loadFile(fileName).then(entry =>
    {
      return {
        exists: true,
        lastModified: entry.lastModified
      };
    }).catch(error =>
    {
      if (error.type == "NoSuchFile")
        return {exists: false};
      throw error;
    });
  }
};<|MERGE_RESOLUTION|>--- conflicted
+++ resolved
@@ -123,20 +123,7 @@
   {
     return loadFile(fromFile).then(entry =>
     {
-<<<<<<< HEAD
       return saveFile(fileToKey(newName), entry);
-=======
-      return new Promise((resolve, reject) =>
-      {
-        ext.storage.set(fileToKey(newName), entry, () =>
-        {
-          if (browser.runtime.lastError)
-            reject(browser.runtime.lastError.message);
-          else
-            resolve();
-        });
-      });
->>>>>>> 93ae8006
     }).then(() => removeFile(fromFile));
   },
 
