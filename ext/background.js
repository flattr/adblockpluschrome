/*
 * This file is part of Adblock Plus <https://adblockplus.org/>,
 * Copyright (C) 2006-present eyeo GmbH
 *
 * Adblock Plus is free software: you can redistribute it and/or modify
 * it under the terms of the GNU General Public License version 3 as
 * published by the Free Software Foundation.
 *
 * Adblock Plus is distributed in the hope that it will be useful,
 * but WITHOUT ANY WARRANTY; without even the implied warranty of
 * MERCHANTABILITY or FITNESS FOR A PARTICULAR PURPOSE.  See the
 * GNU General Public License for more details.
 *
 * You should have received a copy of the GNU General Public License
 * along with Adblock Plus.  If not, see <http://www.gnu.org/licenses/>.
 */

"use strict";

{
  let nonEmptyPageMaps = new Set();

  let PageMap = ext.PageMap = function()
  {
    this._map = new Map();
  };
  PageMap.prototype = {
    _delete(id)
    {
      this._map.delete(id);

      if (this._map.size == 0)
        nonEmptyPageMaps.delete(this);
    },
    keys()
    {
      return Array.from(this._map.keys()).map(ext.getPage);
    },
    get(page)
    {
      return this._map.get(page.id);
    },
    set(page, value)
    {
      this._map.set(page.id, value);
      nonEmptyPageMaps.add(this);
    },
    has(page)
    {
      return this._map.has(page.id);
    },
    clear()
    {
      this._map.clear();
      nonEmptyPageMaps.delete(this);
    },
    delete(page)
    {
      this._delete(page.id);
    }
  };

  function removeFromAllPageMaps(pageId)
  {
    for (let pageMap of nonEmptyPageMaps)
      pageMap._delete(pageId);
  }


  /* Pages */

  let Page = ext.Page = function(tab)
  {
    this.id = tab.id;
    this._url = tab.url && new URL(tab.url);

    this.browserAction = new BrowserAction(tab.id);
  };
  Page.prototype = {
    get url()
    {
      // usually our Page objects are created from Chrome's Tab objects, which
      // provide the url. So we can return the url given in the constructor.
      if (this._url)
        return this._url;

      // but sometimes we only have the tab id when we create a Page object.
      // In that case we get the url from top frame of the tab, recorded by
      // the onBeforeRequest handler.
      let frames = framesOfTabs.get(this.id);
      if (frames)
      {
        let frame = frames.get(0);
        if (frame)
          return frame.url;
      }

      return undefined;
    }
  };

  ext.getPage = id => new Page({id: parseInt(id, 10)});

  ext.pages = {
    onLoading: new ext._EventTarget(),
    onActivated: new ext._EventTarget(),
    onRemoved: new ext._EventTarget()
  };

  browser.tabs.onUpdated.addListener((tabId, changeInfo, tab) =>
  {
    if (changeInfo.status == "loading")
      ext.pages.onLoading._dispatch(new Page(tab));
  });

  function createFrame(tabId, frameId)
  {
    let frames = framesOfTabs.get(tabId);
    if (!frames)
    {
      frames = new Map();
      framesOfTabs.set(tabId, frames);
    }

    let frame = frames.get(frameId);
    if (!frame)
    {
      frame = {};
      frames.set(frameId, frame);
    }

    frame.state = Object.create(null);

    return frame;
  }

  function updatePageFrameStructure(frameId, tabId, url, parentFrameId)
  {
    if (frameId == 0)
    {
      let page = new Page({id: tabId, url});

      removeFromAllPageMaps(tabId);

      browser.tabs.get(tabId).catch(error =>
      {
        // If the tab is prerendered, browser.tabs.get() sets
        // browser.runtime.lastError and we have to dispatch the onLoading
        // event, since the onUpdated event isn't dispatched for prerendered
        // tabs. However, we have to keep relying on the onUpdated event for
        // tabs that are already visible. Otherwise browser action changes get
        // overridden when Chrome automatically resets them on navigation.
        ext.pages.onLoading._dispatch(page);
      });
    }

    // Update frame URL and parent in frame structure
    let frame = createFrame(tabId, frameId);
    frame.url = new URL(url);

    let frames = framesOfTabs.get(tabId);
    let parentFrame;

    if (parentFrameId > -1)
    {
      if (parentFrameId != frameId)
        parentFrame = frames.get(parentFrameId);
      if (!parentFrame && parentFrameId != 0 && frameId != 0)
        parentFrame = frames.get(0);
    }

    if (parentFrame)
      frame.parent = parentFrame;
  }

  browser.webRequest.onHeadersReceived.addListener(details =>
  {
    // We have to update the frame structure when switching to a new
    // document, so that we process any further requests made by that
    // document in the right context. Unfortunately, we cannot rely
    // on webNavigation.onCommitted since it isn't guaranteed to fire
    // before any subresources start downloading[1]. As an
    // alternative we use webRequest.onHeadersReceived for HTTP(S)
    // URLs, being careful to ignore any responses that won't cause
    // the document to be replaced.
    // [1] - https://bugs.chromium.org/p/chromium/issues/detail?id=665843

    // The request has been processed without replacing the document.
    // https://chromium.googlesource.com/chromium/src/+/02d3f50b/content/browser/frame_host/navigation_request.cc#473
    if (details.statusCode == 204 || details.statusCode == 205)
      return;

    for (let header of details.responseHeaders)
    {
      let headerName = header.name.toLowerCase();

      // For redirects we must wait for the next response in order
      // to know if the document will be replaced. Note: Chrome
      // performs a redirect only if there is a "Location" header with
      // a non-empty value and a known redirect status code.
      // https://chromium.googlesource.com/chromium/src/+/39a7d96/net/http/http_response_headers.cc#929
      if (headerName == "location" && header.value &&
          (details.statusCode == 301 || details.statusCode == 302 ||
           details.statusCode == 303 || details.statusCode == 307 ||
           details.statusCode == 308))
        return;

      // If the response initiates a download the document won't be
      // replaced. Chrome initiates a download if there is a
      // "Content-Disposition" with a valid and non-empty value other
      // than "inline".
      // https://chromium.googlesource.com/chromium/src/+/02d3f50b/content/browser/loader/mime_sniffing_resource_handler.cc#534
      // https://chromium.googlesource.com/chromium/src/+/02d3f50b/net/http/http_content_disposition.cc#374
      // https://chromium.googlesource.com/chromium/src/+/16e2688e/net/http/http_util.cc#431
      if (headerName == "content-disposition")
      {
        let disposition = header.value.split(";")[0].replace(/[ \t]+$/, "");
        if (disposition.toLowerCase() != "inline" &&
            /^[\x21-\x7E]+$/.test(disposition) &&
            !/[()<>@,;:\\"/[\]?={}]/.test(disposition))
          return;
      }

      // The value of the "Content-Type" header also determines if Chrome will
      // initiate a download, or otherwise how the response will be rendered.
      // We only need to consider responses which will result in a navigation
      // and be rendered as HTML or similar.
      // Note: Chrome might render the response as HTML if the "Content-Type"
      // header is missing, invalid or unknown.
      // https://chromium.googlesource.com/chromium/src/+/99f41af9/net/http/http_util.cc#66
      // https://chromium.googlesource.com/chromium/src/+/3130418a/net/base/mime_sniffer.cc#667
      if (headerName == "content-type")
      {
        let mediaType = header.value.split(/[ \t;(]/)[0].toLowerCase();
        if (mediaType.includes("/") &&
            mediaType != "*/*" &&
            mediaType != "application/unknown" &&
            mediaType != "unknown/unknown" &&
            mediaType != "text/html" &&
            mediaType != "text/xml" &&
            mediaType != "application/xml" &&
            mediaType != "application/xhtml+xml" &&
            mediaType != "image/svg+xml")
          return;
      }
    }

    updatePageFrameStructure(details.frameId, details.tabId, details.url,
                             details.parentFrameId);
  },
  {types: ["main_frame", "sub_frame"], urls: ["http://*/*", "https://*/*"]},
  ["responseHeaders"]);

  browser.webNavigation.onBeforeNavigate.addListener(details =>
  {
    // Requests can be made by about:blank frames before the frame's
    // onCommitted event has fired; besides, the parent frame's ID is not
    // always available in onCommitted, nor is the onHeadersReceived event fired
    // for about: and data: frames; so we update the frame structure for such
    // frames here.
    if (details.url.startsWith("about:") || details.url.startsWith("data:"))
    {
      updatePageFrameStructure(details.frameId, details.tabId, details.url,
                               details.parentFrameId);
    }
  });

  browser.webNavigation.onCommitted.addListener(details =>
  {
    // Chrome <74 doesn't provide the parent frame ID in the onCommitted
    // event[1]. So, unless the navigation is for a top-level frame, we assume
    // its parent frame is the top-level frame.
    // [1] - https://bugs.chromium.org/p/chromium/issues/detail?id=908380
    let {frameId, tabId, parentFrameId, url} = details;
    if (typeof parentFrameId == "undefined")
      parentFrameId = frameId == 0 ? -1 : 0;

    // We have to update the frame structure for documents that weren't
    // loaded over HTTP (including documents cached by Service Workers),
    // when the navigation occurs. However, we must be careful to not
    // update the state of the same document twice, otherewise the number
    // of any ads blocked already and any recorded sitekey could get lost.
    let frame = ext.getFrame(tabId, frameId);
    if (!frame || frame.url.href != url)
      updatePageFrameStructure(frameId, tabId, url, parentFrameId);
  });

  browser.webRequest.onBeforeRequest.addListener(details =>
  {
<<<<<<< HEAD
    // Edge doesn't support all the same resource types as Chrome, doesn't
    // silently ignore unexpected resource types and also doesn't implement
    // browser.browser.webRequest.ResourceType. So we manually filter unwanted
    // types away here instead.
    if (details.type == "main_frame" || details.type == "sub_frame")
      return;

=======
>>>>>>> 0deb3f04
    // Chromium fails to fire webNavigation events for anonymous iframes in
    // certain edge cases[1]. As a workaround, we keep track of the originating
    // frame for requests where the frame was previously unknown.
    // 1 - https://bugs.chromium.org/p/chromium/issues/detail?id=937264
    let {tabId, frameId, parentFrameId} = details;

    if (frameId > 0 && !ext.getFrame(tabId, frameId))
      updatePageFrameStructure(frameId, tabId, "about:blank", parentFrameId);
  }, {
<<<<<<< HEAD
=======
    types: Object.values(browser.webRequest.ResourceType)
                 .filter(type => type != "main_frame" && type != "sub_frame"),
>>>>>>> 0deb3f04
    urls: ["<all_urls>"]
  });

  function forgetTab(tabId)
  {
    ext.pages.onRemoved._dispatch(tabId);

    removeFromAllPageMaps(tabId);
    framesOfTabs.delete(tabId);
  }

  browser.tabs.onReplaced.addListener((addedTabId, removedTabId) =>
  {
    forgetTab(removedTabId);
  });

  browser.tabs.onRemoved.addListener(forgetTab);

  browser.tabs.onActivated.addListener(details =>
  {
    ext.pages.onActivated._dispatch(new Page({id: details.tabId}));
  });


  /* Browser actions */

  let BrowserAction = function(tabId)
  {
    this._tabId = tabId;
    this._changes = null;
  };
  BrowserAction.prototype = {
    _applyChanges()
    {
      return Promise.all(Object.keys(this._changes).map(change =>
      {
        // Firefox for Android displays the browser action not as an icon but
        // as a menu item. There is no icon, but such an option may be added
        // in the future.
        // https://bugzilla.mozilla.org/show_bug.cgi?id=1331746
        if (change == "iconPath" && "setIcon" in browser.browserAction)
        {
          let path = {
            16: this._changes.iconPath.replace("$size", "16"),
            20: this._changes.iconPath.replace("$size", "20"),
            32: this._changes.iconPath.replace("$size", "32"),
            40: this._changes.iconPath.replace("$size", "40")
          };
          try
          {
            return browser.browserAction.setIcon({tabId: this._tabId, path});
          }
          catch (e)
          {
            // Edge throws if passed icon sizes different than 19,20,38,40px.
            delete path[16];
            delete path[32];
            return browser.browserAction.setIcon({tabId: this._tabId, path});
          }
        }

        if (change == "iconImageData" && "setIcon" in browser.browserAction)
        {
          return browser.browserAction.setIcon({
            tabId: this._tabId,
            imageData: this._changes.iconImageData
          });
        }

        // There is no badge on Firefox for Android; the browser action is
        // simply a menu item.
        if (change == "badgeText" && "setBadgeText" in browser.browserAction)
          return browser.browserAction.setBadgeText({
            tabId: this._tabId,
            text: this._changes.badgeText
          });

        // There is no badge on Firefox for Android; the browser action is
        // simply a menu item.
        if (change == "badgeColor" &&
            "setBadgeBackgroundColor" in browser.browserAction)
          return browser.browserAction.setBadgeBackgroundColor({
            tabId: this._tabId,
            color: this._changes.badgeColor
          });
      }));
    },
    _addChange(name, value)
    {
      let onReplaced = (addedTabId, removedTabId) =>
      {
        if (addedTabId == this._tabId)
        {
          browser.tabs.onReplaced.removeListener(onReplaced);
          this._applyChanges().then(() =>
          {
            this._changes = null;
          });
        }
      };
      if (!this._changes)
        this._changes = {};

      this._changes[name] = value;
      if (!browser.tabs.onReplaced.hasListener(onReplaced))
      {
        this._applyChanges().then(() =>
        {
          this._changes = null;
        }).catch(() =>
        {
          // If the tab is prerendered, browser.browserAction.set* fails
          // and we have to delay our changes until the currently visible tab
          // is replaced with the prerendered tab.
          browser.tabs.onReplaced.addListener(onReplaced);
        });
      }
    },
    setIconPath(path)
    {
      this._addChange("iconPath", path);
    },
    setIconImageData(imageData)
    {
      this._addChange("iconImageData", imageData);
    },
    setBadge(badge)
    {
      if (!badge)
      {
        this._addChange("badgeText", "");
      }
      else
      {
        if ("number" in badge)
          this._addChange("badgeText", badge.number.toString());

        if ("color" in badge)
          this._addChange("badgeColor", badge.color);
      }
    }
  };


  /* Web requests */

  let framesOfTabs = new Map();

  ext.getFrame = (tabId, frameId) =>
  {
    let frames = framesOfTabs.get(tabId);
    return frames && frames.get(frameId);
  };

  browser.tabs.query({}).then(tabs =>
  {
    tabs.forEach(tab =>
    {
      browser.webNavigation.getAllFrames({tabId: tab.id}).then(details =>
      {
        if (details && details.length > 0)
        {
          let frames = new Map();
          framesOfTabs.set(tab.id, frames);

          for (let detail of details)
          {
            let frame = {url: new URL(detail.url)};
            frames.set(detail.frameId, frame);

            if (detail.parentFrameId > -1)
            {
              if (detail.frameId != detail.parentFrameId)
                frame.parent = frames.get(detail.parentFrameId);

              if (!frame.parent &&
                  detail.frameId != 0 && detail.parentFrameId != 0)
              {
                frame.parent = frames.get(0);
              }
            }
          }
        }
      });
    });
  });


  /* Message passing */

  browser.runtime.onMessage.addListener((message, rawSender, sendResponse) =>
  {
    let sender = {};

    // Add "page" and "frame" if the message was sent by a content script.
    // If sent by popup or the background page itself, there is no "tab".
    if ("tab" in rawSender)
    {
      sender.page = new Page(rawSender.tab);
      sender.frame = {
        id: rawSender.frameId,
        // In Edge requests from internal extension pages
        // (protocol ms-browser-extension://) do no have a sender URL.
        url: rawSender.url ? new URL(rawSender.url) : null,
        get parent()
        {
          let frames = framesOfTabs.get(rawSender.tab.id);

          if (!frames)
            return null;

          let frame;
          // In Microsoft Edge (version 42.17134.1.0) we don't have frameId
          // so we fall back to iterating over the tab's frames
          // see https://developer.microsoft.com/en-us/microsoft-edge/platform/issues/11716733
          if (rawSender.frameId != undefined)
            frame = frames.get(rawSender.frameId);
          else if (rawSender.url)
          {
            let rawSenderHref = rawSender.url.replace(/#.*/, "");

            for (let [frameId, frameInfo] of frames)
            {
              let frameInfoHref = frameInfo.url.href.replace(/#.*/, "");

              // If we have two frames with the same URL
              // we are going to pick the first one we find
              // as we have no other way of distinguishing between them.
              if (frameInfoHref == rawSenderHref)
              {
                frame = frameInfo;
                this.id = frameId;
                break;
              }
            }
          }

          if (frame)
            return frame.parent || null;
          return frames.get(0) || null;
        }
      };
    }

    return ext.onMessage._dispatch(
      message, sender, sendResponse
    ).includes(true);
  });
}<|MERGE_RESOLUTION|>--- conflicted
+++ resolved
@@ -287,16 +287,6 @@
 
   browser.webRequest.onBeforeRequest.addListener(details =>
   {
-<<<<<<< HEAD
-    // Edge doesn't support all the same resource types as Chrome, doesn't
-    // silently ignore unexpected resource types and also doesn't implement
-    // browser.browser.webRequest.ResourceType. So we manually filter unwanted
-    // types away here instead.
-    if (details.type == "main_frame" || details.type == "sub_frame")
-      return;
-
-=======
->>>>>>> 0deb3f04
     // Chromium fails to fire webNavigation events for anonymous iframes in
     // certain edge cases[1]. As a workaround, we keep track of the originating
     // frame for requests where the frame was previously unknown.
@@ -306,11 +296,8 @@
     if (frameId > 0 && !ext.getFrame(tabId, frameId))
       updatePageFrameStructure(frameId, tabId, "about:blank", parentFrameId);
   }, {
-<<<<<<< HEAD
-=======
     types: Object.values(browser.webRequest.ResourceType)
                  .filter(type => type != "main_frame" && type != "sub_frame"),
->>>>>>> 0deb3f04
     urls: ["<all_urls>"]
   });
 
